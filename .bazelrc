# gRPC using libcares in opensource has some issues.
build --define=grpc_no_ares=true

# Suppress all warning messages.
build:short_logs --output_filter=DONT_MATCH_ANYTHING

# Force python3
build --action_env=PYTHON_BIN_PATH=python3
build --repo_env=PYTHON_BIN_PATH=python3
build --python_path=python3

build:manylinux2010 --crosstool_top=//third_party/toolchains/preconfig/ubuntu16.04/gcc7_manylinux2010:toolchain

build -c opt
build --cxxopt="-std=c++17"
build --cxxopt="-D_GLIBCXX_USE_CXX11_ABI=0"
build --auto_output_filter=subpackages
build --copt="-Wall" --copt="-Wno-sign-compare"
<<<<<<< HEAD
=======
build --linkopt="-lrt -lm"
# We build with AVX and eigen byte alignment to match tensorflow's (and Eigen)
# pip package byte alignment.  See b/186669968 for more details.
build --copt=-mavx --copt=-DEIGEN_MAX_ALIGN_BYTES=64
>>>>>>> 6e45e624

# TF isn't built in dbg mode, so our dbg builds will segfault due to inconsistency
# of defines when using tf's headers.  In particular in refcount.h.
build --cxxopt="-DNDEBUG"

# Options from ./configure
try-import %workspace%/.reverb.bazelrc
<|MERGE_RESOLUTION|>--- conflicted
+++ resolved
@@ -16,13 +16,10 @@
 build --cxxopt="-D_GLIBCXX_USE_CXX11_ABI=0"
 build --auto_output_filter=subpackages
 build --copt="-Wall" --copt="-Wno-sign-compare"
-<<<<<<< HEAD
-=======
-build --linkopt="-lrt -lm"
+
 # We build with AVX and eigen byte alignment to match tensorflow's (and Eigen)
 # pip package byte alignment.  See b/186669968 for more details.
 build --copt=-mavx --copt=-DEIGEN_MAX_ALIGN_BYTES=64
->>>>>>> 6e45e624
 
 # TF isn't built in dbg mode, so our dbg builds will segfault due to inconsistency
 # of defines when using tf's headers.  In particular in refcount.h.
